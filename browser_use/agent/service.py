--- conflicted
+++ resolved
@@ -161,58 +161,6 @@
 		self.controller = controller
 		self.sensitive_data = sensitive_data
 
-<<<<<<< HEAD
-		# Initialize settings with model_dump
-		settings_data = {
-			"use_vision": use_vision,
-			"use_vision_for_planner": use_vision_for_planner,
-			"save_conversation_path": save_conversation_path,
-			"save_conversation_path_encoding": save_conversation_path_encoding,
-			"max_failures": max_failures,
-			"retry_delay": retry_delay,
-			"override_system_message": override_system_message,
-			"extend_system_message": extend_system_message,
-			"max_input_tokens": max_input_tokens,
-			"validate_output": validate_output,
-			"message_context": message_context,
-			"generate_gif": generate_gif,
-			"available_file_paths": available_file_paths,
-			"include_attributes": include_attributes,
-			"max_actions_per_step": max_actions_per_step,
-			"tool_calling_method": tool_calling_method,
-			"page_extraction_llm": page_extraction_llm,
-			"planner_llm": planner_llm,
-			"planner_interval": planner_interval
-		}
-		self.settings = AgentSettings(**settings_data)
-=======
-		self.settings = AgentSettings(
-			use_vision=use_vision,
-			use_vision_for_planner=use_vision_for_planner,
-			save_conversation_path=save_conversation_path,
-			save_conversation_path_encoding=save_conversation_path_encoding,
-			max_failures=max_failures,
-			retry_delay=retry_delay,
-			override_system_message=override_system_message,
-			extend_system_message=extend_system_message,
-			max_input_tokens=max_input_tokens,
-			validate_output=validate_output,
-			message_context=message_context,
-			generate_gif=generate_gif,
-			available_file_paths=available_file_paths,
-			include_attributes=include_attributes,
-			max_actions_per_step=max_actions_per_step,
-			tool_calling_method=tool_calling_method,
-			page_extraction_llm=page_extraction_llm,
-			planner_llm=planner_llm,
-			planner_interval=planner_interval,
-			is_planner_reasoning=is_planner_reasoning,
-			enable_memory=enable_memory,
-			memory_interval=memory_interval,
-			memory_config=memory_config,
-		)
->>>>>>> 56084d42
-
 		# Initialize state
 		self.state = injected_agent_state or AgentState()
 
